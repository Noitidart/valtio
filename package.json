--- conflicted
+++ resolved
@@ -152,14 +152,9 @@
     "@types/react": "^17.0.30",
     "@types/react-dom": "^17.0.9",
     "@types/use-subscription": "^1.0.0",
-<<<<<<< HEAD
     "@types/use-sync-external-store": "^0.0.0",
-    "@typescript-eslint/eslint-plugin": "^4.32.0",
-    "@typescript-eslint/parser": "^4.32.0",
-=======
     "@typescript-eslint/eslint-plugin": "^5.0.0",
     "@typescript-eslint/parser": "^5.0.0",
->>>>>>> 09e8e1b3
     "babel-plugin-macros": "^3.0.1",
     "babel-plugin-tester": "^10.1.0",
     "concurrently": "^6.3.0",
